--- conflicted
+++ resolved
@@ -15,12 +15,7 @@
     library::LibraryBucket,
     profile::{Auth, AuthKey, Profile},
 };
-<<<<<<< HEAD
-=======
-use crate::types::library::LibraryBucket;
-use crate::types::profile::{Auth, AuthKey, Profile};
-
->>>>>>> 0a2d98f5
+
 use derivative::Derivative;
 use enclose::enclose;
 use futures::{future, FutureExt, TryFutureExt};
