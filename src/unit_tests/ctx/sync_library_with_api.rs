--- conflicted
+++ resolved
@@ -20,11 +20,7 @@
 
 #[test]
 fn actionctx_synclibrarywithapi() {
-<<<<<<< HEAD
-    #[derive(Model)]
-=======
     #[derive(Model, Clone, Default)]
->>>>>>> e2d7913a
     #[model(TestEnv)]
     struct TestModel {
         ctx: Ctx,
@@ -50,11 +46,7 @@
 
 #[test]
 fn actionctx_synclibrarywithapi_with_user() {
-<<<<<<< HEAD
-    #[derive(Model)]
-=======
     #[derive(Model, Clone, Default)]
->>>>>>> e2d7913a
     #[model(TestEnv)]
     struct TestModel {
         ctx: Ctx,
@@ -380,11 +372,7 @@
 
 #[test]
 fn actionctx_synclibrarywithapi_with_user_empty_library() {
-<<<<<<< HEAD
-    #[derive(Model)]
-=======
     #[derive(Model, Clone, Default)]
->>>>>>> e2d7913a
     #[model(TestEnv)]
     struct TestModel {
         ctx: Ctx,
