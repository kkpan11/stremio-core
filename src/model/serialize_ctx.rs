--- conflicted
+++ resolved
@@ -14,14 +14,9 @@
 
     use chrono::{DateTime, Utc};
 
-<<<<<<< HEAD
-    use stremio_core::types::{
-        events::Events, notifications::NotificationItem, profile::Profile, resource::MetaItemId,
-=======
     use stremio_core::{
         deep_links::SearchHistoryItemDeepLinks,
-        types::{notifications::NotificationItem, profile::Profile, resource::MetaItemId},
->>>>>>> 4417c9aa
+        types::{events::Events, notifications::NotificationItem, profile::Profile, resource::MetaItemId},
     };
 
     #[derive(Serialize)]
@@ -30,12 +25,8 @@
         /// keep the original Profile model inside.
         pub profile: &'a Profile,
         pub notifications: Notifications<'a>,
-<<<<<<< HEAD
-        pub search_history: Vec<&'a str>,
+        pub search_history: Vec<SearchHistoryItem<'a>>,
         pub events: &'a Events,
-=======
-        pub search_history: Vec<SearchHistoryItem<'a>>,
->>>>>>> 4417c9aa
     }
 
     #[derive(Serialize)]
@@ -75,17 +66,12 @@
                     .items
                     .iter()
                     .sorted_by(|(_, a_date), (_, b_date)| Ord::cmp(b_date, a_date))
-<<<<<<< HEAD
-                    .map(|(query, ..)| query.as_str())
-                    .collect_vec(),
-                events: &ctx.events,
-=======
                     .map(|(query, ..)| SearchHistoryItem {
                         query,
                         deep_links: SearchHistoryItemDeepLinks::from(query),
                     })
                     .collect(),
->>>>>>> 4417c9aa
+                events: &ctx.events,
             }
         }
     }
