#[cfg(debug_assertions)]
use serde::Serialize;

use stremio_core::models::addon_details::AddonDetails;
use stremio_core::models::catalog_with_filters::CatalogWithFilters;
use stremio_core::models::catalogs_with_extra::CatalogsWithExtra;
use stremio_core::models::continue_watching_preview::ContinueWatchingPreview;
use stremio_core::models::ctx::Ctx;
use stremio_core::models::data_export::DataExport;
use stremio_core::models::installed_addons_with_filters::InstalledAddonsWithFilters;
use stremio_core::models::library_with_filters::{
    ContinueWatchingFilter, LibraryWithFilters, NotRemovedFilter,
};
use stremio_core::models::link::Link;
use stremio_core::models::local_search::LocalSearch;
use stremio_core::models::meta_details::MetaDetails;
use stremio_core::models::player::Player;
use stremio_core::models::streaming_server::StreamingServer;
use stremio_core::runtime::Effects;
use stremio_core::types::addon::DescriptorPreview;
use stremio_core::types::api::LinkAuthKey;
use stremio_core::types::library::LibraryBucket;
use stremio_core::types::profile::Profile;
use stremio_core::types::resource::MetaItemPreview;
use stremio_core::types::streams::StreamsBucket;
use stremio_derive::Model;

use wasm_bindgen::JsValue;

<<<<<<< HEAD
use super::serialize_local_search;

#[derive(Model)]
=======
use crate::env::WebEnv;
use crate::model::{
    serialize_catalogs_with_extra, serialize_continue_watching_preview, serialize_data_export,
    serialize_discover, serialize_installed_addons, serialize_library, serialize_meta_details,
    serialize_player, serialize_remote_addons, serialize_streaming_server,
};

#[derive(Model, Clone)]
>>>>>>> 2f4d7621
#[cfg_attr(debug_assertions, derive(Serialize))]
#[model(WebEnv)]
pub struct WebModel {
    pub ctx: Ctx,
    pub auth_link: Link<LinkAuthKey>,
    pub data_export: DataExport,
    pub continue_watching_preview: ContinueWatchingPreview,
    pub board: CatalogsWithExtra,
    pub discover: CatalogWithFilters<MetaItemPreview>,
    pub library: LibraryWithFilters<NotRemovedFilter>,
    pub continue_watching: LibraryWithFilters<ContinueWatchingFilter>,
    pub search: CatalogsWithExtra,
    /// Pre-loaded results for local search
    pub local_search: LocalSearch,
    pub meta_details: MetaDetails,
    pub remote_addons: CatalogWithFilters<DescriptorPreview>,
    pub installed_addons: InstalledAddonsWithFilters,
    pub addon_details: AddonDetails,
    pub streaming_server: StreamingServer,
    pub player: Player,
}

impl WebModel {
    pub fn new(
        profile: Profile,
        library: LibraryBucket,
        streams: StreamsBucket,
    ) -> (WebModel, Effects) {
        let (continue_watching_preview, continue_watching_preview_effects) =
            ContinueWatchingPreview::new(&library);
        let (discover, discover_effects) = CatalogWithFilters::<MetaItemPreview>::new(&profile);
        let (library_, library_effects) = LibraryWithFilters::<NotRemovedFilter>::new(&library);
        let (continue_watching, continue_watching_effects) =
            LibraryWithFilters::<ContinueWatchingFilter>::new(&library);
        let (remote_addons, remote_addons_effects) =
            CatalogWithFilters::<DescriptorPreview>::new(&profile);
        let (installed_addons, installed_addons_effects) =
            InstalledAddonsWithFilters::new(&profile);
        let (streaming_server, streaming_server_effects) = StreamingServer::new::<WebEnv>(&profile);
        let (local_search, local_search_effects) = LocalSearch::init::<WebEnv>();
        let model = WebModel {
            ctx: Ctx::new(profile, library, streams),
            auth_link: Default::default(),
            data_export: Default::default(),
            local_search,
            continue_watching_preview,
            board: Default::default(),
            discover,
            library: library_,
            continue_watching,
            search: Default::default(),
            meta_details: Default::default(),
            remote_addons,
            installed_addons,
            addon_details: Default::default(),
            streaming_server,
            player: Default::default(),
        };
        (
            model,
            continue_watching_preview_effects
                .join(discover_effects)
                .join(library_effects)
                .join(continue_watching_effects)
                .join(remote_addons_effects)
                .join(installed_addons_effects)
                .join(streaming_server_effects)
                .join(local_search_effects),
        )
    }
    pub fn get_state(&self, field: &WebModelField) -> JsValue {
        match field {
            WebModelField::Ctx => JsValue::from_serde(&self.ctx).unwrap(),
            WebModelField::AuthLink => JsValue::from_serde(&self.auth_link).unwrap(),
            WebModelField::DataExport => serialize_data_export(&self.data_export),
            WebModelField::ContinueWatchingPreview => {
                serialize_continue_watching_preview(&self.continue_watching_preview)
            }
            WebModelField::Board => serialize_catalogs_with_extra(&self.board, &self.ctx),
            WebModelField::Discover => {
                serialize_discover(&self.discover, &self.ctx, &self.streaming_server)
            }
            WebModelField::Library => serialize_library(&self.library, "library".to_owned()),
            WebModelField::ContinueWatching => {
                serialize_library(&self.continue_watching, "continuewatching".to_owned())
            }
            WebModelField::Search => serialize_catalogs_with_extra(&self.search, &self.ctx),
            WebModelField::LocalSearch => serialize_local_search(&self.local_search),
            WebModelField::MetaDetails => {
                serialize_meta_details(&self.meta_details, &self.ctx, &self.streaming_server)
            }
            WebModelField::RemoteAddons => serialize_remote_addons(&self.remote_addons, &self.ctx),
            WebModelField::InstalledAddons => serialize_installed_addons(&self.installed_addons),
            WebModelField::AddonDetails => JsValue::from_serde(&self.addon_details).unwrap(),
            WebModelField::StreamingServer => serialize_streaming_server(&self.streaming_server),
            WebModelField::Player => {
                serialize_player(&self.player, &self.ctx, &self.streaming_server)
            }
        }
    }
}<|MERGE_RESOLUTION|>--- conflicted
+++ resolved
@@ -27,20 +27,14 @@
 
 use wasm_bindgen::JsValue;
 
-<<<<<<< HEAD
-use super::serialize_local_search;
-
-#[derive(Model)]
-=======
 use crate::env::WebEnv;
 use crate::model::{
     serialize_catalogs_with_extra, serialize_continue_watching_preview, serialize_data_export,
-    serialize_discover, serialize_installed_addons, serialize_library, serialize_meta_details,
-    serialize_player, serialize_remote_addons, serialize_streaming_server,
+    serialize_discover, serialize_installed_addons, serialize_library, serialize_local_search,
+    serialize_meta_details, serialize_player, serialize_remote_addons, serialize_streaming_server,
 };
 
 #[derive(Model, Clone)]
->>>>>>> 2f4d7621
 #[cfg_attr(debug_assertions, derive(Serialize))]
 #[model(WebEnv)]
 pub struct WebModel {
@@ -141,4 +135,4 @@
             }
         }
     }
-}+}
