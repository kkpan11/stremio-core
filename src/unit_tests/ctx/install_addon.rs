use crate::constants::PROFILE_STORAGE_KEY;
use crate::models::ctx::Ctx;
use crate::runtime::msg::{Action, ActionCtx};
use crate::runtime::{Env, EnvFutureExt, Runtime, RuntimeAction, TryEnvFuture};
use crate::types::addon::{Descriptor, Manifest};
use crate::types::api::{APIResult, SuccessResponse};
use crate::types::library::LibraryBucket;
use crate::types::notifications::NotificationsBucket;
use crate::types::profile::{Auth, AuthKey, GDPRConsent, Profile, User};
use crate::types::True;
use crate::unit_tests::{
    default_fetch_handler, Request, TestEnv, FETCH_HANDLER, REQUESTS, STORAGE,
};
use futures::future;
use semver::Version;
use std::any::Any;
use stremio_derive::Model;
use url::Url;

#[test]
fn actionctx_installaddon_install() {
<<<<<<< HEAD
    #[derive(Model)]
=======
    #[derive(Model, Clone, Default)]
>>>>>>> e2d7913a
    #[model(TestEnv)]
    struct TestModel {
        ctx: Ctx,
    }
    let addon = Descriptor {
        manifest: Manifest {
            id: "id".to_owned(),
            version: Version::new(0, 0, 1),
            name: "name".to_owned(),
            contact_email: None,
            description: None,
            logo: None,
            background: None,
            types: vec![],
            resources: vec![],
            id_prefixes: None,
            catalogs: vec![],
            addon_catalogs: vec![],
            behavior_hints: Default::default(),
        },
        transport_url: Url::parse("https://transport_url").unwrap(),
        flags: Default::default(),
    };
    let _env_mutex = TestEnv::reset();
    let (runtime, _rx) = Runtime::<TestEnv, _>::new(
        TestModel {
            ctx: Ctx::new(
                Profile {
                    addons: vec![],
                    ..Default::default()
                },
                LibraryBucket::default(),
                NotificationsBucket::new::<TestEnv>(None, vec![]),
            ),
        },
        vec![],
        1000,
    );
    TestEnv::run(|| {
        runtime.dispatch(RuntimeAction {
            field: None,
            action: Action::Ctx(ActionCtx::InstallAddon(addon.to_owned())),
        })
    });
    assert_eq!(
        runtime.model().unwrap().ctx.profile.addons,
        vec![addon.to_owned()],
        "addon installed successfully"
    );
    assert!(
        STORAGE
            .read()
            .unwrap()
            .get(PROFILE_STORAGE_KEY)
            .map_or(false, |data| {
                serde_json::from_str::<Profile>(data).unwrap().addons == vec![addon.to_owned()]
            }),
        "addon updated successfully in storage"
    );
    assert!(
        REQUESTS.read().unwrap().is_empty(),
        "No requests have been sent"
    );
}

#[test]
fn actionctx_installaddon_install_with_user() {
<<<<<<< HEAD
    #[derive(Model)]
=======
    #[derive(Model, Clone, Default)]
>>>>>>> e2d7913a
    #[model(TestEnv)]
    struct TestModel {
        ctx: Ctx,
    }
    fn fetch_handler(request: Request) -> TryEnvFuture<Box<dyn Any + Send>> {
        match request {
            Request {
                url, method, body, ..
            } if url == "https://api.strem.io/api/addonCollectionSet"
                && method == "POST"
                && body == "{\"type\":\"AddonCollectionSet\",\"authKey\":\"auth_key\",\"addons\":[{\"manifest\":{\"id\":\"id\",\"version\":\"0.0.1\",\"name\":\"name\",\"contactEmail\":null,\"description\":null,\"logo\":null,\"background\":null,\"types\":[],\"resources\":[],\"idPrefixes\":null,\"catalogs\":[],\"addonCatalogs\":[],\"behaviorHints\":{\"adult\":false,\"p2p\":false,\"configurable\":false,\"configurationRequired\":false}},\"transportUrl\":\"https://transport_url/\",\"flags\":{\"official\":false,\"protected\":false}}]}" =>
            {
                future::ok(Box::new(APIResult::Ok {
                    result: SuccessResponse { success: True {} },
                }) as Box<dyn Any + Send>).boxed_env()
            }
            _ => default_fetch_handler(request),
        }
    }
    let addon = Descriptor {
        manifest: Manifest {
            id: "id".to_owned(),
            version: Version::new(0, 0, 1),
            name: "name".to_owned(),
            contact_email: None,
            description: None,
            logo: None,
            background: None,
            types: vec![],
            resources: vec![],
            id_prefixes: None,
            catalogs: vec![],
            addon_catalogs: vec![],
            behavior_hints: Default::default(),
        },
        transport_url: Url::parse("https://transport_url").unwrap(),
        flags: Default::default(),
    };
    let _env_mutex = TestEnv::reset();
    *FETCH_HANDLER.write().unwrap() = Box::new(fetch_handler);
    let (runtime, _rx) = Runtime::<TestEnv, _>::new(
        TestModel {
            ctx: Ctx::new(
                Profile {
                    auth: Some(Auth {
                        key: AuthKey("auth_key".to_owned()),
                        user: User {
                            id: "user_id".to_owned(),
                            email: "user_email".to_owned(),
                            fb_id: None,
                            avatar: None,
                            last_modified: TestEnv::now(),
                            date_registered: TestEnv::now(),
                            trakt: None,
                            premium_expire: None,
                            gdpr_consent: GDPRConsent {
                                tos: true,
                                privacy: true,
                                marketing: true,
                                from: Some("tests".to_owned()),
                            },
                        },
                    }),
                    addons: vec![],
                    ..Default::default()
                },
                LibraryBucket::default(),
                NotificationsBucket::new::<TestEnv>(None, vec![]),
            ),
        },
        vec![],
        1000,
    );
    TestEnv::run(|| {
        runtime.dispatch(RuntimeAction {
            field: None,
            action: Action::Ctx(ActionCtx::InstallAddon(addon.to_owned())),
        })
    });
    assert_eq!(
        runtime.model().unwrap().ctx.profile.addons,
        vec![addon.to_owned()],
        "addon installed successfully"
    );
    assert!(
        STORAGE
            .read()
            .unwrap()
            .get(PROFILE_STORAGE_KEY)
            .map_or(false, |data| {
                serde_json::from_str::<Profile>(data).unwrap().addons == vec![addon.to_owned()]
            }),
        "addon updated successfully in storage"
    );
    assert_eq!(
        REQUESTS.read().unwrap().len(),
        1,
        "One request has been sent"
    );
    assert_eq!(
        REQUESTS.read().unwrap().get(0).unwrap().to_owned(),
        Request {
            url: "https://api.strem.io/api/addonCollectionSet".to_owned(),
            method: "POST".to_owned(),
            body: "{\"type\":\"AddonCollectionSet\",\"authKey\":\"auth_key\",\"addons\":[{\"manifest\":{\"id\":\"id\",\"version\":\"0.0.1\",\"name\":\"name\",\"contactEmail\":null,\"description\":null,\"logo\":null,\"background\":null,\"types\":[],\"resources\":[],\"idPrefixes\":null,\"catalogs\":[],\"addonCatalogs\":[],\"behaviorHints\":{\"adult\":false,\"p2p\":false,\"configurable\":false,\"configurationRequired\":false}},\"transportUrl\":\"https://transport_url/\",\"flags\":{\"official\":false,\"protected\":false}}]}"
                .to_owned(),
            ..Default::default()
        },
        "addonCollectionSet request has been sent"
    );
}

#[test]
fn actionctx_installaddon_update() {
<<<<<<< HEAD
    #[derive(Model)]
=======
    #[derive(Model, Clone, Default)]
>>>>>>> e2d7913a
    #[model(TestEnv)]
    struct TestModel {
        ctx: Ctx,
    }
    let addon = Descriptor {
        manifest: Manifest {
            id: "id1.0".to_owned(),
            version: Version::new(0, 0, 1),
            name: "name".to_owned(),
            contact_email: None,
            description: None,
            logo: None,
            background: None,
            types: vec![],
            resources: vec![],
            id_prefixes: None,
            catalogs: vec![],
            addon_catalogs: vec![],
            behavior_hints: Default::default(),
        },
        transport_url: Url::parse("https://transport_url1").unwrap(),
        flags: Default::default(),
    };
    let addon2 = Descriptor {
        manifest: Manifest {
            id: "id2".to_owned(),
            version: Version::new(0, 0, 1),
            name: "name".to_owned(),
            contact_email: None,
            description: None,
            logo: None,
            background: None,
            types: vec![],
            resources: vec![],
            id_prefixes: None,
            catalogs: vec![],
            addon_catalogs: vec![],
            behavior_hints: Default::default(),
        },
        transport_url: Url::parse("https://transport_url2").unwrap(),
        flags: Default::default(),
    };
    let _env_mutex = TestEnv::reset();
    let (runtime, _rx) = Runtime::<TestEnv, _>::new(
        TestModel {
            ctx: Ctx::new(
                Profile {
                    addons: vec![
                        Descriptor {
                            manifest: Manifest {
                                id: "id1".to_owned(),
                                version: Version::new(0, 0, 1),
                                name: "name".to_owned(),
                                contact_email: None,
                                description: None,
                                logo: None,
                                background: None,
                                types: vec![],
                                resources: vec![],
                                id_prefixes: None,
                                catalogs: vec![],
                                addon_catalogs: vec![],
                                behavior_hints: Default::default(),
                            },
                            transport_url: Url::parse("https://transport_url1").unwrap(),
                            flags: Default::default(),
                        },
                        addon2.to_owned(),
                    ],
                    ..Default::default()
                },
                LibraryBucket::default(),
                NotificationsBucket::new::<TestEnv>(None, vec![]),
            ),
        },
        vec![],
        1000,
    );
    TestEnv::run(|| {
        runtime.dispatch(RuntimeAction {
            field: None,
            action: Action::Ctx(ActionCtx::InstallAddon(addon.to_owned())),
        })
    });
    assert_eq!(
        runtime.model().unwrap().ctx.profile.addons,
        vec![addon.to_owned(), addon2.to_owned()],
        "addon updated successfully in memory"
    );
    assert!(
        STORAGE
            .read()
            .unwrap()
            .get(PROFILE_STORAGE_KEY)
            .map_or(false, |data| {
                serde_json::from_str::<Profile>(data).unwrap().addons
                    == vec![addon.to_owned(), addon2.to_owned()]
            }),
        "addon updated successfully in storage"
    );
    assert!(
        REQUESTS.read().unwrap().is_empty(),
        "No requests have been sent"
    );
}

#[test]
fn actionctx_installaddon_already_installed() {
<<<<<<< HEAD
    #[derive(Model)]
=======
    #[derive(Model, Clone, Default)]
>>>>>>> e2d7913a
    #[model(TestEnv)]
    struct TestModel {
        ctx: Ctx,
    }
    let addon = Descriptor {
        manifest: Manifest {
            id: "id".to_owned(),
            version: Version::new(0, 0, 1),
            name: "name".to_owned(),
            contact_email: None,
            description: None,
            logo: None,
            background: None,
            types: vec![],
            resources: vec![],
            id_prefixes: None,
            catalogs: vec![],
            addon_catalogs: vec![],
            behavior_hints: Default::default(),
        },
        transport_url: Url::parse("https://transport_url").unwrap(),
        flags: Default::default(),
    };
    let profile = Profile {
        addons: vec![addon.to_owned()],
        ..Default::default()
    };
    let _env_mutex = TestEnv::reset();
    STORAGE.write().unwrap().insert(
        PROFILE_STORAGE_KEY.to_owned(),
        serde_json::to_string(&profile).unwrap(),
    );
    let (runtime, _rx) = Runtime::<TestEnv, _>::new(
        TestModel {
            ctx: Ctx::new(
                profile,
                LibraryBucket::default(),
                NotificationsBucket::new::<TestEnv>(None, vec![]),
            ),
        },
        vec![],
        1000,
    );
    TestEnv::run(|| {
        runtime.dispatch(RuntimeAction {
            field: None,
            action: Action::Ctx(ActionCtx::InstallAddon(addon.to_owned())),
        })
    });
    assert_eq!(
        runtime.model().unwrap().ctx.profile.addons,
        vec![addon.to_owned()],
        "addons in memory not updated"
    );
    assert!(
        STORAGE
            .read()
            .unwrap()
            .get(PROFILE_STORAGE_KEY)
            .map_or(false, |data| {
                serde_json::from_str::<Profile>(data).unwrap().addons == vec![addon.to_owned()]
            }),
        "addons in storage not updated"
    );
    assert!(
        REQUESTS.read().unwrap().is_empty(),
        "No requests have been sent"
    );
}<|MERGE_RESOLUTION|>--- conflicted
+++ resolved
@@ -19,11 +19,7 @@
 
 #[test]
 fn actionctx_installaddon_install() {
-<<<<<<< HEAD
-    #[derive(Model)]
-=======
     #[derive(Model, Clone, Default)]
->>>>>>> e2d7913a
     #[model(TestEnv)]
     struct TestModel {
         ctx: Ctx,
@@ -91,11 +87,7 @@
 
 #[test]
 fn actionctx_installaddon_install_with_user() {
-<<<<<<< HEAD
-    #[derive(Model)]
-=======
     #[derive(Model, Clone, Default)]
->>>>>>> e2d7913a
     #[model(TestEnv)]
     struct TestModel {
         ctx: Ctx,
@@ -210,11 +202,7 @@
 
 #[test]
 fn actionctx_installaddon_update() {
-<<<<<<< HEAD
-    #[derive(Model)]
-=======
     #[derive(Model, Clone, Default)]
->>>>>>> e2d7913a
     #[model(TestEnv)]
     struct TestModel {
         ctx: Ctx,
@@ -323,11 +311,7 @@
 
 #[test]
 fn actionctx_installaddon_already_installed() {
-<<<<<<< HEAD
-    #[derive(Model)]
-=======
     #[derive(Model, Clone, Default)]
->>>>>>> e2d7913a
     #[model(TestEnv)]
     struct TestModel {
         ctx: Ctx,
