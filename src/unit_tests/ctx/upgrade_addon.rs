use crate::constants::PROFILE_STORAGE_KEY;
use crate::models::ctx::Ctx;
use crate::runtime::msg::{Action, ActionCtx};
use crate::runtime::{Runtime, RuntimeAction};
use crate::types::addon::{Descriptor, Manifest};
use crate::types::library::LibraryBucket;
use crate::types::notifications::NotificationsBucket;
use crate::types::profile::Profile;
use crate::unit_tests::{TestEnv, REQUESTS, STORAGE};
use semver::Version;
use stremio_derive::Model;
use url::Url;

#[test]
fn actionctx_installaddon_upgrade() {
    #[derive(Model)]
    #[model(TestEnv)]
    struct TestModel {
        ctx: Ctx,
    }
    let addon1 = Descriptor {
        manifest: Manifest {
            id: "id1".to_owned(),
            version: Version::new(0, 0, 1),
            name: "name".to_owned(),
            contact_email: None,
            description: None,
            logo: None,
            background: None,
            types: vec![],
            resources: vec![],
            id_prefixes: None,
            catalogs: vec![],
            addon_catalogs: vec![],
            behavior_hints: Default::default(),
        },
        transport_url: Url::parse("https://transport_url").unwrap(),
        flags: Default::default(),
    };
    let addon1_update = Descriptor {
        manifest: Manifest {
            id: "id1".to_owned(),
            version: Version::new(0, 0, 2),
            name: "name".to_owned(),
            contact_email: None,
            description: None,
            logo: None,
            background: None,
            types: vec![],
            resources: vec![],
            id_prefixes: None,
            catalogs: vec![],
            addon_catalogs: vec![],
            behavior_hints: Default::default(),
        },
        transport_url: Url::parse("https://transport_url").unwrap(),
        flags: Default::default(),
    };
    let addon2 = Descriptor {
        manifest: Manifest {
            id: "id2".to_owned(),
            version: Version::new(0, 0, 1),
            name: "name".to_owned(),
            contact_email: None,
            description: None,
            logo: None,
            background: None,
            types: vec![],
            resources: vec![],
            id_prefixes: None,
            catalogs: vec![],
            addon_catalogs: vec![],
            behavior_hints: Default::default(),
        },
        transport_url: Url::parse("https://transport_url_other").unwrap(),
        flags: Default::default(),
    };
    let _env_mutex = TestEnv::reset();
    let (runtime, _rx) = Runtime::<TestEnv, _>::new(
        TestModel {
            ctx: Ctx::new(
                Profile {
<<<<<<< HEAD
                    addons: vec![addon1],
=======
                    addons: vec![addon1, addon2.to_owned()],
>>>>>>> 23c4da10
                    ..Default::default()
                },
                LibraryBucket::default(),
                NotificationsBucket::new::<TestEnv>(None, vec![]),
            ),
        },
        vec![],
        1000,
    );
    TestEnv::run(|| {
        runtime.dispatch(RuntimeAction {
            field: None,
            action: Action::Ctx(ActionCtx::UpgradeAddon(addon1_update.to_owned())),
        })
    });
    let expected = vec![addon1_update.to_owned(), addon2.to_owned()];

    assert_eq!(
        runtime.model().unwrap().ctx.profile.addons,
        expected,
        "addon upgrade successfully in memory"
    );
    assert!(
        STORAGE
            .read()
            .unwrap()
            .get(PROFILE_STORAGE_KEY)
            .map_or(false, |data| {
                serde_json::from_str::<Profile>(data).unwrap().addons == expected
            }),
        "addon upgrade successfully in storage"
    );
    assert!(
        REQUESTS.read().unwrap().is_empty(),
        "No requests have been sent"
    );
}

#[test]
fn actionctx_addon_upgrade_fail_due_to_different_url() {
    #[derive(Model)]
    #[model(TestEnv)]
    struct TestModel {
        ctx: Ctx,
    }
    let addon1 = Descriptor {
        manifest: Manifest {
            id: "id1".to_owned(),
            version: Version::new(0, 0, 1),
            name: "name".to_owned(),
            contact_email: None,
            description: None,
            logo: None,
            background: None,
            types: vec![],
            resources: vec![],
            id_prefixes: None,
            catalogs: vec![],
            addon_catalogs: vec![],
            behavior_hints: Default::default(),
        },
        transport_url: Url::parse("https://transport_url1").unwrap(),
        flags: Default::default(),
    };
    let addon2 = Descriptor {
        manifest: Manifest {
            id: "id1".to_owned(),
            version: Version::new(0, 0, 2),
            name: "name".to_owned(),
            contact_email: None,
            description: None,
            logo: None,
            background: None,
            types: vec![],
            resources: vec![],
            id_prefixes: None,
            catalogs: vec![],
            addon_catalogs: vec![],
            behavior_hints: Default::default(),
        },
        transport_url: Url::parse("https://transport_url2").unwrap(),
        flags: Default::default(),
    };
    let _env_mutex = TestEnv::reset();
    let (runtime, _rx) = Runtime::<TestEnv, _>::new(
        TestModel {
            ctx: Ctx::new(
                Profile {
                    addons: vec![addon1.to_owned()],
                    ..Default::default()
                },
                LibraryBucket::default(),
                NotificationsBucket::new::<TestEnv>(None, vec![]),
            ),
        },
        vec![],
        1000,
    );
    TestEnv::run(|| {
        runtime.dispatch(RuntimeAction {
            field: None,
            action: Action::Ctx(ActionCtx::UpgradeAddon(addon2.to_owned())),
        })
    });

    assert_eq!(
        runtime.model().unwrap().ctx.profile.addons,
        vec![addon1.to_owned()],
        "addon was not updated"
    );
    assert!(
        REQUESTS.read().unwrap().is_empty(),
        "No requests have been sent"
    );
}<|MERGE_RESOLUTION|>--- conflicted
+++ resolved
@@ -80,11 +80,7 @@
         TestModel {
             ctx: Ctx::new(
                 Profile {
-<<<<<<< HEAD
-                    addons: vec![addon1],
-=======
                     addons: vec![addon1, addon2.to_owned()],
->>>>>>> 23c4da10
                     ..Default::default()
                 },
                 LibraryBucket::default(),
