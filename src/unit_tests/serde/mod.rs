--- conflicted
+++ resolved
@@ -28,12 +28,8 @@
 mod profile;
 mod serialize_api_request;
 mod serialize_api_result;
-<<<<<<< HEAD
 mod series_info;
-mod subtitles;
-mod video;
-=======
 mod settings;
 mod subtitles;
 mod user;
->>>>>>> f6adaba6
+mod video;