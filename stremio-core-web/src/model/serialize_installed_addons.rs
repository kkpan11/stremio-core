#[cfg(feature = "wasm")]
use {
    crate::model::deep_links_ext::DeepLinksExt, gloo_utils::format::JsValueSerdeExt,
    stremio_core::deep_links::AddonsDeepLinks, wasm_bindgen::JsValue,
};

pub use model::*;
mod model {
<<<<<<< HEAD
    use stremio_core::types::addon::{DescriptorFlags, ManifestPreview};
    use url::Url;

    use super::*;

    /// Descriptor Preview serializing the [`ManifestPreview`] and
    /// [`DescriptorFlags`] of an addon.
=======
    use serde::Serialize;

    use stremio_core::{
        deep_links::AddonsDeepLinks, models::installed_addons_with_filters::Selected,
    };

>>>>>>> e9a88e7c
    #[derive(Serialize)]
    #[serde(rename_all = "camelCase")]
    pub struct DescriptorPreview {
        pub manifest: ManifestPreview,
        pub transport_url: Url,
        #[serde(default)]
        pub flags: DescriptorFlags,
        /// All addons in this model are installed by default!
        pub installed: bool,
    }
    #[derive(Serialize)]
    #[serde(rename_all = "camelCase")]
    pub struct SelectableType<'a> {
        pub r#type: &'a Option<String>,
        pub selected: &'a bool,
        pub deep_links: AddonsDeepLinks,
    }
    #[derive(Serialize)]
    #[serde(rename_all = "camelCase")]
    pub struct SelectableCatalog {
        pub name: String,
        pub selected: bool,
        pub deep_links: AddonsDeepLinks,
    }
    #[derive(Serialize)]
    #[serde(rename_all = "camelCase")]
    pub struct Selectable<'a> {
        pub types: Vec<SelectableType<'a>>,
        pub catalogs: Vec<SelectableCatalog>,
    }
    #[derive(Serialize)]
    #[serde(rename_all = "camelCase")]
    pub struct InstalledAddonsWithFilters<'a> {
        pub selected: &'a Option<Selected>,
        pub selectable: Selectable<'a>,
        pub catalog: Vec<DescriptorPreview>,
    }
}

#[cfg(feature = "wasm")]
pub fn serialize_installed_addons(
    installed_addons: &stremio_core::models::installed_addons_with_filters::InstalledAddonsWithFilters,
) -> JsValue {
    <JsValue as JsValueSerdeExt>::from_serde(&model::InstalledAddonsWithFilters {
        selected: &installed_addons.selected,
        selectable: model::Selectable {
            types: installed_addons
                .selectable
                .types
                .iter()
                .map(|selectable_type| model::SelectableType {
                    r#type: &selectable_type.r#type,
                    selected: &selectable_type.selected,
                    deep_links: AddonsDeepLinks::from(&selectable_type.request)
                        .into_web_deep_links(),
                })
                .collect(),
            catalogs: vec![model::SelectableCatalog {
                name: "Installed".to_owned(),
                selected: installed_addons.selected.is_some(),
                deep_links: AddonsDeepLinks::from(
                    &stremio_core::models::installed_addons_with_filters::InstalledAddonsRequest {
                        r#type: None,
                    },
                )
                .into_web_deep_links(),
            }],
        },
        catalog: installed_addons
            .catalog
            .iter()
            .map(|addon| model::DescriptorPreview {
                manifest: (&addon.manifest).into(),
                transport_url: addon.transport_url.clone(),
                flags: addon.flags.clone(),
                installed: true,
            })
            .collect(),
    })
    .expect("JsValue from model::InstalledAddonsWithFilters")
}<|MERGE_RESOLUTION|>--- conflicted
+++ resolved
@@ -6,7 +6,6 @@
 
 pub use model::*;
 mod model {
-<<<<<<< HEAD
     use stremio_core::types::addon::{DescriptorFlags, ManifestPreview};
     use url::Url;
 
@@ -14,14 +13,6 @@
 
     /// Descriptor Preview serializing the [`ManifestPreview`] and
     /// [`DescriptorFlags`] of an addon.
-=======
-    use serde::Serialize;
-
-    use stremio_core::{
-        deep_links::AddonsDeepLinks, models::installed_addons_with_filters::Selected,
-    };
-
->>>>>>> e9a88e7c
     #[derive(Serialize)]
     #[serde(rename_all = "camelCase")]
     pub struct DescriptorPreview {
